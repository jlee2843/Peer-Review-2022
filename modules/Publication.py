from abc import ABC
from threading import Lock
from typing import List, Dict, Tuple, Any

import pyspark
from pyspark.sql import SparkSession


class SimpleClass(ABC):
    _name: str

    def __init__(self, name: str):
        self._name = name

    def get_name(self) -> str:
        return self._name


class MediatorKey(ABC):
    pass


class Department(MediatorKey, SimpleClass):
<<<<<<< HEAD
    pass


class Institution(MediatorKey, SimpleClass):
    pass


=======
    pass


class Institution(MediatorKey, SimpleClass):
    pass


>>>>>>> 04dfba58
class Category(MediatorKey, SimpleClass):
    pass


class Author:
    pass


class Article:
    def get_title(self) -> str:
        pass

    def get_doi(self) -> str:
        pass


class Journal:
    pass


class Publication:
    _journal: Journal
    _article: Article
    _name: str
    _id: str

    def __init__(self, doi: str) -> None:
        self._id = doi

<<<<<<< HEAD
=======
    def __init__(self, journal: Journal, article: Article) -> None:
        self._journal = journal
        self._article = article
        self._name = f'{article.get_title()}\n{article.get_doi()}'
        self._id = article.get_doi()

    def get_article(self) -> Article:
        return self._article

    def set_article(self, article: Article) -> None:
        self._article = article

    def get_journal(self) -> Journal:
        return self._journal

    def set_journal(self, journal: Journal) -> None:
        self._journal = journal


>>>>>>> 04dfba58
class Singleton(type):
    _instance = {}

    _lock: Lock = Lock()

    def __call__(cls, *args, **kwargs):
        """
        Possible changes to the value of the `__init__` argument do not affect
        the returned instance.
        """
        # Now, imagine that the program has just been launched. Since there's no
        # Singleton instance yet, multiple threads can simultaneously pass the
        # previous conditional and reach this point almost at the same time. The
        # first of them will acquire lock and will proceed further, while the
        # rest will wait here.
        with cls._lock:
            # The first thread to acquire the lock, reaches this conditional,
            # goes inside and creates the Singleton instance. Once it leaves the
            # lock block, a thread that might have been waiting for the lock
            # release may then enter this section. But since the Singleton field
            # is already initialized, the thread won't create a new object.
            if cls not in cls._instance:
                instance = super().__call__(*args, **kwargs)
                cls._instance[cls] = instance
        return cls._instance[cls]


class Factory(ABC, metaclass=Singleton):
    _factory_map: Dict[str, Any] = {}
    _lock: Lock = Lock()

<<<<<<< HEAD
    def _create_object(self, identifier: str, class_name: str, *args, **kwargs):
=======
    def __init__(self):
        pass

    def _create_object(self, identifier: str, class_name: str, *args, **kwargs) -> None:
>>>>>>> 04dfba58
        with self._lock:
            if self._factory_map.get(identifier) is None:
                try:
                    item = getattr(globals(), class_name)(args, kwargs)
                    self._factory_map.update({identifier, item})
                except Exception:
                    raise NameError(f"Class {class_name} is not defined")
<<<<<<< HEAD

    def _get_object(self, identifier: str) -> Any:
        self._factory_map.get(identifier)


class DepartmentFactory(Factory):
    pass


class InstitutionFactory(Factory):
    pass


class AuthorFactory(Factory):
    pass


class CategoryFactory(Factory):
    pass


class ArticleFactory(Factory):
    pass


=======

    def _get_object(self, identifier: str) -> Any:
        self._factory_map.get(identifier)


class DepartmentFactory(Factory):
    def add_department(self, identifier: str, *args, **kwargs):
        super()._create_object(identifier, "Department", args, kwargs)

    def get_department(self, identifier: str) -> Department:
        return super()._get_object(identifier)


class InstitutionFactory(Factory):
    def add_institution(self, identifier: str, *args, **kwargs) -> None:
        super()._create_object(identifier, 'Institution', args, kwargs)

    def get_institution(self, identifier: str) -> Institution:
        return super()._get_object(identifier)


class AuthorFactory(Factory):
    def add_author(self, identifier: str, *args, **kwargs) -> None:
        super()._create_object(identifier, 'Author', args, kwargs)

    def get_author(self, identifier: str) -> Author:
        return super()._get_object(identifier)


class CategoryFactory(Factory):
    pass


class ArticleFactory(Factory):
    pass


>>>>>>> 04dfba58
class JournalFactory(Factory):
    pass


class PublicationFactory(Factory):
    pass


class Mediator(ABC, metaclass=Singleton):
    _mediator_map: Dict[MediatorKey, List[Any]] = {}

    def __init__(self, mediator_key: MediatorKey, item: Any) -> None:
        self._add_item(mediator_key, item)

    def _add_item(self, mediator_key: MediatorKey, item: Any) -> None:
        values: List[Any] = []

        if mediator_key not in self._mediator_map.keys():
            pass
        else:
            values = self._mediator_map.get(mediator_key)

        values.append(item)
        self._mediator_map.update({mediator_key: values})

    def get_nodes_edges(self, sql_ctx: SparkSession, method_name: List[str], relationship: str) -> \
            Tuple[pyspark.sql.DataFrame, pyspark.sql.DataFrame]:
        nodes: List[Tuple] = []
        edges: List[Tuple] = []
        for key in self._mediator_map.keys():
            nodes.append((key, type(key), getattr(key, method_name[0])))
            for item in self._get_value(key):
                nodes.append((item, type(item), getattr(item, method_name[1])))
                edges.append((key, type(item), relationship))

        nodes: pyspark.sql.DataFrame = sql_ctx.createDataFrame(nodes, ['id', 'type', 'name'])
        edges: pyspark.sql.DataFrame = sql_ctx.createDataFrame(edges, ['src', 'dst', 'relationship'])

        return nodes, edges

    def _get_value(self, key: MediatorKey) -> List[Any]:
        return self._mediator_map.get(key)


class InstitutionPublicationMediator(Mediator):
    def __init__(self, institution: Institution, publication: Publication) -> None:
        super().__init__(institution, publication)

    def add_publication(self, institution: Institution, publication: Publication) -> None:
        self._add_item(institution, publication)

    def get_publication(self, institution: Institution) -> List[Publication]:
        return self._get_value(institution)


class DepartmentPublicationMediator(Mediator):
    def __init__(self, department: Department, publication: Publication) -> None:
        super().__init__(department, publication)

    def add_publication(self, dept: Department, publication: Publication) -> None:
        self._add_item(dept, publication)

    def get_publication(self, dept: Department) -> List[Publication]:
        return self._get_value(dept)


class CategoryPublicationMediator(Mediator):
    def __init__(self, category: Category, publication: Publication) -> None:
        super().__init__(category, publication)

    def add_publication(self, category: Category, publication: Publication) -> None:
        self._add_item(category, publication)

    def get_publication(self, category: Category) -> List[Publication]:
        return self._get_value(category)<|MERGE_RESOLUTION|>--- conflicted
+++ resolved
@@ -21,7 +21,6 @@
 
 
 class Department(MediatorKey, SimpleClass):
-<<<<<<< HEAD
     pass
 
 
@@ -29,15 +28,6 @@
     pass
 
 
-=======
-    pass
-
-
-class Institution(MediatorKey, SimpleClass):
-    pass
-
-
->>>>>>> 04dfba58
 class Category(MediatorKey, SimpleClass):
     pass
 
@@ -67,8 +57,6 @@
     def __init__(self, doi: str) -> None:
         self._id = doi
 
-<<<<<<< HEAD
-=======
     def __init__(self, journal: Journal, article: Article) -> None:
         self._journal = journal
         self._article = article
@@ -88,7 +76,6 @@
         self._journal = journal
 
 
->>>>>>> 04dfba58
 class Singleton(type):
     _instance = {}
 
@@ -120,14 +107,10 @@
     _factory_map: Dict[str, Any] = {}
     _lock: Lock = Lock()
 
-<<<<<<< HEAD
-    def _create_object(self, identifier: str, class_name: str, *args, **kwargs):
-=======
     def __init__(self):
         pass
 
     def _create_object(self, identifier: str, class_name: str, *args, **kwargs) -> None:
->>>>>>> 04dfba58
         with self._lock:
             if self._factory_map.get(identifier) is None:
                 try:
@@ -135,33 +118,6 @@
                     self._factory_map.update({identifier, item})
                 except Exception:
                     raise NameError(f"Class {class_name} is not defined")
-<<<<<<< HEAD
-
-    def _get_object(self, identifier: str) -> Any:
-        self._factory_map.get(identifier)
-
-
-class DepartmentFactory(Factory):
-    pass
-
-
-class InstitutionFactory(Factory):
-    pass
-
-
-class AuthorFactory(Factory):
-    pass
-
-
-class CategoryFactory(Factory):
-    pass
-
-
-class ArticleFactory(Factory):
-    pass
-
-
-=======
 
     def _get_object(self, identifier: str) -> Any:
         self._factory_map.get(identifier)
@@ -199,7 +155,6 @@
     pass
 
 
->>>>>>> 04dfba58
 class JournalFactory(Factory):
     pass
 
