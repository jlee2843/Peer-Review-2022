--- conflicted
+++ resolved
@@ -11,21 +11,8 @@
 
 
 def get_web_data(counter: int, url: str, attr: str = "text") -> Union[str, bytes]:
-    from requests import Response
-
-<<<<<<< HEAD
-    response: Response
-
     try:
-        response = requests.get(url)
-    except HTTPError as e:
-        raise e
-=======
-    try:
-        response: Response = requests.get(url)
-        response.raise_for_status()
-        return getattr(response, attr)
->>>>>>> 491bd32b
+        return getattr(requests.get(url), attr)
     except Exception as e:
         if counter == 10:
             raise e
